name: Daily News Update

on:
  schedule:
    - cron: '0 5 * * *'  # Runs at 5:00 UTC daily
  workflow_dispatch:     # Allows manual trigger

<<<<<<< HEAD
# Add permissions for the job to write to the repository
permissions:
  contents: write 
=======
   # Add permissions for the job to write to the repository

permissions:
  contents: write
>>>>>>> 84bf43b5

jobs:
  update:
    runs-on: ubuntu-latest
    
    steps:
    - name: Checkout repository
      uses: actions/checkout@v3
      with:
        fetch-depth: 0 # Needed for checking existing archives potentially
    
    - name: Set up Python
      uses: actions/setup-python@v4
      with:
        python-version: '3.9'

    # Install dependencies BEFORE running the build script
    - name: Install dependencies
      run: |
        python -m pip install --upgrade pip
        pip install -r requirements.txt
        
    # We don't need build.sh anymore for the main execution in Actions
    # - name: Make build script executable
    #  run: chmod +x ./build.sh
        
    - name: Run aggregator script directly
      env:
        NEWS_API_KEY: ${{ secrets.NEWS_API_KEY }}
        REDDIT_CLIENT_ID: ${{ secrets.REDDIT_CLIENT_ID }}
        REDDIT_CLIENT_SECRET: ${{ secrets.REDDIT_CLIENT_SECRET }}
        REDDIT_USER_AGENT: ${{ secrets.REDDIT_USER_AGENT }}
        PERPLEXITY_API_KEY: ${{ secrets.PERPLEXITY_API_KEY }}
      # Run python script directly instead of build.sh
      run: python3 aggregator.py
      
    - name: Commit and push changes
      run: |
        git config --global user.name 'GitHub Action'
        git config --global user.email 'action@github.com'
        # Add potentially generated placeholder files too
        git add index.html archive/ archive_index_template.html 
        # Commit only if there are changes
        git diff --staged --quiet || git commit -m "Daily update: $(date +'%Y-%m-%d')"
        git push <|MERGE_RESOLUTION|>--- conflicted
+++ resolved
@@ -5,16 +5,9 @@
     - cron: '0 5 * * *'  # Runs at 5:00 UTC daily
   workflow_dispatch:     # Allows manual trigger
 
-<<<<<<< HEAD
 # Add permissions for the job to write to the repository
 permissions:
   contents: write 
-=======
-   # Add permissions for the job to write to the repository
-
-permissions:
-  contents: write
->>>>>>> 84bf43b5
 
 jobs:
   update:
